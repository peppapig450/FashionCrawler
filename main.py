--- conflicted
+++ resolved
@@ -44,38 +44,22 @@
     # TODO: figure out how we're gonna run each websites scraper
     # create a dictionary ? list
     # or pass config with the enabled sites to run_scraper or another method and handle from there.
-<<<<<<< HEAD
-    # gscraper = GrailedScraper()  # This spawns empty window for some reason
+    gscraper = GrailedScraper()  # This spawns empty window for some reason
     dscraper = DepopScraper()
 
     try:
         search_query = config.get("search_query", "")
-        # gscraper.run_scraper(search_query)
+        gscraper.run_scraper(search_query)
         dscraper.run_scraper(search_query)
-        extractor = DepopDataExtractor(driver=dscraper.driver)
-
-        df = extract_depop_data(extractor)
-        print(df)
-
-        # extractor = GrailedDataExtractor(driver=gscraper.driver)
-        # df = extractor.extract_data_to_dataframe()
-=======
-    gscraper = GrailedScraper()  # This spawns empty window for some reason
-    #  dscraper = DepopScraper()
-
-    try:
-        search_query = config.get("search_query", "")
-        gscraper.run_scraper(search_query)
-        #    dscraper.run_scraper(search_query)
-        extractor = GrailedDataExtractor(driver=gscraper.driver)
-        df = extractor.extract_data_to_dataframe()
->>>>>>> 784551c8
+        dextractor = DepopDataExtractor(driver=gscraper.driver)
+        df = dextractor.extract_data_to_dataframe()
 
         output_filename = config.get("output", search_query)
         IOUtils.save_output_to_file(df, output_filename, config)
 
     finally:
-        # dscraper.driver.quit()
+        dscraper.driver.quit()
+        gscraper.driver.quit()
         pass
 
 
