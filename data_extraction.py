--- conflicted
+++ resolved
@@ -13,10 +13,7 @@
 # limitations under the License.
 # ==============================================================================
 
-<<<<<<< HEAD
-=======
-import time
->>>>>>> 95c7b939
+
 from abc import abstractmethod
 from typing import List
 
@@ -322,17 +319,10 @@
             self.driver.get(link)
             time.sleep(0.5)
 
-<<<<<<< HEAD
-        # return pd.DataFrame(all_data)
         for url, source in page_sources.items():
             if source:
                 item_data = self.extract_data(source, url)
                 all_data.append(item_data)
-=======
-            self.soup = self.get_page_soup()
-            data = self.extract_data(self.driver.current_url)
-            all_data.append(data)
->>>>>>> 95c7b939
 
         return pd.DataFrame(all_data)
 
