# Copyright 2024 Nicholas Brady. All Rights Reserved.
#
# Licensed under the Apache License, Version 2.0 (the "License");
# you may not use this file except in compliance with the License.
# You may obtain a copy of the License at
#
#     http://www.apache.org/licenses/LICENSE-2.0
#
# Unless required by applicable law or agreed to in writing, software
# distributed under the License is distributed on an "AS IS" BASIS,
# WITHOUT WARRANTIES OR CONDITIONS OF ANY KIND, either express or implied.
# See the License for the specific language governing permissions and
# limitations under the License.
# ==============================================================================

<<<<<<< HEAD
import logging
import sys
import threading
import time
=======
import sys

>>>>>>> 95c7b939
import traceback
from abc import abstractmethod

from selenium import webdriver
from selenium.common.exceptions import (
    NoSuchElementException,
    StaleElementReferenceException,
    TimeoutException,
<<<<<<< HEAD
    WebDriverException,
=======
>>>>>>> 95c7b939
)
from selenium.webdriver import ActionChains, Keys
from selenium.webdriver.chrome.options import Options
from selenium.webdriver.chrome.service import Service as ChromeService
from selenium.webdriver.common.by import By
from selenium.webdriver.support import expected_conditions as EC
from selenium.webdriver.support.wait import WebDriverWait
from webdriver_manager.chrome import ChromeDriverManager


class BaseScraper:
    """
    Base class for implementing web scraping functionality.

    Attributes:
    - config (dict): Configuration settings for the web scraper.

    Methods:
    - __init__(self, config): Initializes the scraper with the provided configuration.
    - accept_cookies(self, cookie_css_selector: str) -> None:
        Accepts cookies on the website by locating and clicking the corresponding button.
    - get_search_query() -> str:
        Prompt the user to enter a search query.
    - search_for_query(self, search_query: str, search_bar_css_selector: str, submit_button_css_selector: str) -> None:
        Perform a search with the provided query.
    - type_search(self, search: str, search_bar_css_selector: str, submit_button_css_selector: str) -> None:
        Enter the provided search query into the search bar and submit the search.
    - get_to_search_bar_to_search(self, search_bar_css_selector: str, timeout=2) -> None:
        Navigate to the search bar and interact with it to initiate a search.
    - navigate_to_search_bar(self, base_url: str, search_bar_css_selector: str) -> None:
        Navigate to the search bar of the website.
    - wait_until_class_count_exceeds(self, class_name: str, min_count: int, timeout=5) -> None:
        Wait until the number of elements matching the specified class exceeds a minimum count.
    - get_chrome_driver(options):
        Initialize and return a Chrome WebDriver instance with specified options.
    - configure_driver_options(config):
        Configure the options for the Chrome WebDriver.
    - wait_for_page_load(self, class_name: str, min_count: int) -> None:
        Wait for the page to load completely.
    - run_scraper(self, search_query):
        Abstract method to run the scraper for a given search query.
    """

    def __init__(self, config):
        try:
            self.config = config
            options = self.configure_driver_options(config)
            self.driver = self.get_chrome_driver(options)
        except Exception as e:
            print(f"An error occurred while initializing the ChromeDriver: {e}")
            raise

    def accept_cookies(self, cookie_css_selector: str) -> None:
        """
        Accepts cookies on the website by locating and clicking the corresponding button.

        Args:
        - cookies_css_selector (str): The CSS selector for the cookies button.

        Returns:
        - None
        """
        try:
            cookies_button = WebDriverWait(self.driver, 2).until(
                EC.element_to_be_clickable((By.CSS_SELECTOR, cookie_css_selector))
            )
            ActionChains(self.driver).double_click(cookies_button).perform()
        except TimeoutException:
            # print("Timeout occured while accepting cookies.")
            pass

    @staticmethod
    def get_search_query() -> str:
        """
        Prompt the user to enter a search query.

        Returns:
        - The search query entered by the user.
        """
        search_query = input("Enter your search query: ")
        return search_query

    def search_for_query(
        self,
        search_query: str,
        search_bar_css_selector: str,
        submit_button_css_selector: str,
    ) -> None:
        """
        Perform a search with the provided query.

        Args:
        - search_query: The search query to be performed.
        - search_bar_css_selector: The CSS selector for the search bar.
        - submit_button_css_selector: The CSS selector for the submit button.

        Returns:
        - None
        """
        if search_query:
            self.type_search(
                search_query,
                search_bar_css_selector,
                submit_button_css_selector,
            )
        else:
            search_query = self.get_search_query()
            self.type_search(
                search_query, search_bar_css_selector, submit_button_css_selector
            )

    def type_search(
        self, search: str, search_bar_css_selector: str, submit_button_css_selector: str
    ) -> None:
        """
        Enter the provided search query into the search bar and submit the search.

        Args:
        - search: The search query to be entered into the search bar.
        - search_bar_css_selector: The CSS selector for the search bar.
        - submit_button_css_selector: The CSS selector for the submit button.

        Returns:
        - None
        """
        search_bar = self.driver.find_element(By.CSS_SELECTOR, search_bar_css_selector)
        submit_button = self.driver.find_element(
            By.CSS_SELECTOR, submit_button_css_selector
        )

        ActionChains(self.driver).click(search_bar).send_keys(search).pause(
            1
        ).send_keys(Keys.ENTER).perform()

    @abstractmethod
    def get_to_search_bar_to_search(
        self, search_bar_css_selector: str, timeout=2
    ) -> None:
        """
        Navigate to the search bar and interact with it to initiate a search.

        Args:
        - search_bar_css_selector: The CSS selector for the search bar.
        - timeout: The maximum time to wait for elements to be interactable.

        Returns:
        - None
        """

    def navigate_to_search_bar(
        self, base_url: str, search_bar_css_selector: str
    ) -> None:
        """
        Navigate to the search bar of the website.

        Args:
        - base_url: The base URL of the website.
        - search_bar_css_selector: The CSS selector for the search bar.

        Returns:
        - None
        """
        self.driver.get(base_url)
        self.get_to_search_bar_to_search(search_bar_css_selector)

    def wait_until_class_count_exceeds(
        self, class_name: str, min_count: int, timeout=5
    ) -> None:
        """
        Wait until the number of elements matching the specified class exceeds a minimum count.

        Args:
        - class_name: The CSS class name of the elements to count.
        - min_count: The minimum number of elements to wait for.
        - timeout: The maximum time to wait for the condition to be met.

        Returns:
        - None
        """
        try:
            WebDriverWait(self.driver, timeout).until(
                lambda driver: len(
                    self.driver.find_elements(By.CSS_SELECTOR, f".{class_name}")
                )
                > min_count
            )
            print(
                f"Number of elements matching class '{class_name}' exceeded {min_count}."
            )
        except TimeoutException:
            print(
                f"Timeout occurred while waiting for class count to exceed {min_count}."
            )

    @staticmethod
    def get_chrome_driver(options):
        """
        Initialize and return a Chrome WebDriver instance with specified options.

        Args:
        - options: An instance of ChromeOptions configured with desired browser options.

        Returns:
        - driver: A Chrome WebDriver instance ready for use.
        """
        return webdriver.Chrome(
            options=options, service=ChromeService(ChromeDriverManager().install())
        )

    @staticmethod
    def configure_driver_options(config):
        """
        Configure the options for the Chrome WebDriver.

        Returns:
        - options: The configured ChromeOptions instance.
        """
        options = Options()

        if sys.platform.startswith("win"):
            options.add_argument("--log-level=3")

        options.add_argument("--disable-blink-features=AutomationControlled")

        if config["headless"]:
            options.add_argument("--headless=new")

        return options

    def wait_for_page_load(self, class_name: str, min_count: int) -> None:
        """
        Wait for the page to load completely.

        Args:
        - class_name: The CSS class name of an element to wait for.
        - min_count: The minimum number of elements to wait for.

        Returns:
        - None
        """
        self.wait_until_class_count_exceeds(class_name, min_count)

    @abstractmethod
    def run_scraper(self, search_query):
        """
        Abstract method to run the scraper for a given search query.

        Args:
            search_query (str): The search query to be used for scraping.
        """


class GrailedScraper(BaseScraper):
    """
    Subclass of BaseScraper for scraping data from the Grailed website.

    Attributes:
    - LOGIN_POPUP_SELECTOR (str): CSS selector for the login popup.
    - SEARCH_BAR_CSS_SELECTOR (str): CSS selector for the search bar.
    - SEARCH_BAR_SUBMIT_CSS_SELECTOR (str): CSS selector for the search bar submit button.
    - COOKIES_CSS_SELECTOR (str): CSS selector for the cookies acceptance button.
    - BASE_URL (str): Base URL of the Grailed website.
    - ITEM_CLASS_NAME (str): CSS class name for identifying items on the page.
    - MIN_COUNT (int): Minimum count of items to wait for during page load.

    Methods:
    - __init__(self, base_scraper): Initializes the Grailed scraper with the base scraper object.
    - run_scraper(self, search_query) -> None: Runs the Grailed scraper to search for items based on the provided search query.
    - _navigate_and_search(self, search_query: str) -> None: Navigates to the search bar and performs a search based on the provided query.
    - get_to_search_bar_to_search(self, search_bar_css_selector: str, timeout=2) -> None: Navigate to the search bar and interact with it to initiate a search.
    - _dismiss_login_popup(self, timeout: int) -> None: Dismisses the login popup within a specified timeout period.
    """

    # Selectors for various elements
    LOGIN_POPUP_SELECTOR = ".ReactModal__Content.ReactModal__Content--after-open.modal.Modal-module__authenticationModal___g7Ufu._hasHeader"
    SEARCH_BAR_CSS_SELECTOR = "#header_search-input"
    SEARCH_BAR_SUBMIT_CSS_SELECTOR = "button[title='Submit']"
    COOKIES_CSS_SELECTOR = "#onetrust-accept-btn-handler"

    BASE_URL = "https://grailed.com"

    # Item related constants
    ITEM_CLASS_NAME = "feed-item"
    MIN_COUNT = 30

    def __init__(self, base_scraper):
        self.driver = base_scraper.driver

    def run_scraper(self, search_query) -> None:
        """
        Runs the Grailed scraper to search for items based on the provided search query.

        Args:
        - search_query (str): The search query to be used for searching items.

        Returns:
        - None
        """
        self._navigate_and_search(search_query)
        super().wait_for_page_load(self.ITEM_CLASS_NAME, self.MIN_COUNT)

    def _navigate_and_search(self, search_query: str) -> None:
        """
        Navigates to the search bar and performs a search based on the provided query.

        Args:
        - search_query (str): The search query to be used for searching items.

        Returns:
        - None
        """
        super().navigate_to_search_bar(self.BASE_URL, self.SEARCH_BAR_CSS_SELECTOR)
        super().search_for_query(
            search_query,
            self.SEARCH_BAR_CSS_SELECTOR,
            self.SEARCH_BAR_SUBMIT_CSS_SELECTOR,
        )

    def get_to_search_bar_to_search(
        self, search_bar_css_selector: str, timeout=2
    ) -> None:
        """
        Navigate to the search bar and interact with it to initiate a search.

        Args:
        - search_bar_css_selector: The CSS selector for the search bar.
        - timeout: The maximum time to wait for elements to be interactable.

        Returns:
        - None
        """
        try:
            self.accept_cookies(self.COOKIES_CSS_SELECTOR)

            search_bar = WebDriverWait(self.driver, timeout).until(
                EC.element_to_be_clickable((By.CSS_SELECTOR, search_bar_css_selector))
            )
            search_bar.click()

            for _ in range(3):
                try:
                    self._dismiss_login_popup(timeout=2)
                    break
                except TimeoutException:
                    pass

        except (
            NoSuchElementException,
            StaleElementReferenceException,
            TimeoutException,
        ) as e:
            print(f"Error interacting with Grailed search bar: {e}")
            traceback.print_exc()
            sys.exit(1)

    def _dismiss_login_popup(self, timeout: int) -> None:
        """
        Dismisses the login popup within a specified timeout period.

        Args:
        - timeout (int): The maximum time to wait for the login popup.

        Returns:
        - None
        """

        try:
            login_popup = WebDriverWait(self.driver, timeout).until(
                EC.presence_of_element_located(
                    (
                        By.CSS_SELECTOR,
                        self.LOGIN_POPUP_SELECTOR,
                    )
                )
            )

            ActionChains(self.driver).move_to_element(login_popup).pause(
                1
            ).move_by_offset(250, 0).pause(1).click()

            ActionChains(self.driver).send_keys(Keys.ESCAPE).perform()

            WebDriverWait(self.driver, 10).until_not(
                EC.presence_of_element_located(
                    (
                        By.CSS_SELECTOR,
                        self.LOGIN_POPUP_SELECTOR,
                    )
                )
            )

        except TimeoutException:
            print("Login popup did not appear within the timeout.")


class DepopScraper(BaseScraper):
    """
    Subclass of BaseScraper for scraping data from the Depop website.

    Attributes:
    - COOKIE_CSS_SELECTOR (str): CSS selector for the cookies button.
    - SEARCH_ICON_SELECTOR (str): CSS selector for the search icon.
    - SEARCH_BAR_SELECTOR (str): CSS selector for the search bar.
    - SUBMIT_BUTTON_SELECTOR (str): CSS selector for the submit button.
    - BACKUP_SUBMIT_BUTTON_SELECTOR (str): CSS selector for the backup submit button.
    - BASE_URL (str): Base URL of the Depop website.
    - ITEM_CLASS_NAME (str): CSS class name for identifying items on the page.
    - MIN_COUNT (int): Minimum count of items to wait for during page load.

    Methods:
    - __init__(self, base_scraper): Initializes the Depop scraper with the base scraper object.
    - run_scraper(self, search_query) -> None: Runs the Depop scraper to search for items based on the provided search query.
    - get_to_search_bar_to_search(self, search_icon_css_selector: str, timeout=2) -> None: Navigate to the search bar and interact with it to initiate a search.
    - type_search(self, search: str, search_bar_css_selector: str, submit_button_css_selector: str) -> None: Enter the provided search query into the search bar and submit the search.
    - _navigate_and_search(self, search_query: str) -> None: Navigates to the search bar and performs a search based on the provided query.
    """

    # Element selectors
    COOKIE_CSS_SELECTOR = "button.sc-hjcAab.bpwLYJ.sc-gshygS.fFJfAu"
    SEARCH_ICON_SELECTOR = "button.ButtonMinimal-sc-6a6e37b5-0.SearchBar-styles__SearchButton-sc-ac2d78a2-8.gFYYaH.dUAcFR"
    SEARCH_BAR_SELECTOR = "#searchBar__input"
    SUBMIT_BUTTON_SELECTOR = (
        "button.SearchBar-styles__SubmitButton-sc-ac2d78a2-6.gOIiyI"
    )
    BACKUP_SUBMIT_BUTTON_SELECTOR = (
        "button.SearchBar-styles__SubmitButton-sc-ac2d78a2-6.knZqMC"
    )

    BASE_URL = "https://depop.com"

    # Item related constants for page loading
    ITEM_CLASS_NAME = "styles__ProductImageGradient-sc-4aad5806-6.hzrneU"  # use image as there isn't a container for items
    MIN_COUNT = 30

<<<<<<< HEAD
    logger = logging.getLogger(__name__)
    logger.setLevel(logging.DEBUG)
    handler = logging.FileHandler("logs/scraper.log")
    formatter = logging.Formatter(
        "%(asctime)s - %(name)s - %(levelname)s - %(message)s"
    )
    handler.setFormatter(formatter)
    logger.addHandler(handler)

=======
>>>>>>> 95c7b939
    def __init__(self, base_scraper):
        self.driver = base_scraper.driver

    def run_scraper(self, search_query) -> None:
        """
        Runs the Depop scraper to search for items based on the provided search query.

        Args:
        - search_query (str): The search query to be used for searching items.

        Returns:
        - None
        """
        self._navigate_and_search(search_query)
        super().wait_for_page_load(self.ITEM_CLASS_NAME, self.MIN_COUNT)

    def get_to_search_bar_to_search(
        self,
        search_icon_css_selector: str,
        timeout=2,
    ) -> None:
        """
        Navigate to the search bar and interact with it to initiate a search.

        Args:
        - search_icon_css_seelctor: The magnifying glass you must click to get to search bar on depop.
        - timeout: The maximum time to wait for elements to be interactable.

        Returns:
        - None
        """
        try:
            self.accept_cookies(self.COOKIE_CSS_SELECTOR)

            search_icon = WebDriverWait(self.driver, timeout).until(
                EC.element_to_be_clickable((By.CSS_SELECTOR, search_icon_css_selector))
            )
            search_icon.click()

        except (
            NoSuchElementException,
            StaleElementReferenceException,
            TimeoutException,
        ) as e:
            print(f"Error interacting with search bar: {e}")
            self.driver.quit()

    def type_search(
        self,
        search: str,
        search_bar_css_selector: str,
        submit_button_css_selector: str,
    ) -> None:
        """
        Enter the provided search query into the search bar and submit the search.

        Args:
        - search: The search query to be entered into the search bar.
        - search_bar_css_selector: The CSS selector for the search bar.
        - submit_button_css_selector: The CSS selector for the submit button.

        Returns:
        - None
        """
        search_bar = self.driver.find_element(By.CSS_SELECTOR, search_bar_css_selector)

        ActionChains(self.driver).click(search_bar).send_keys(search).click(
            search_bar
        ).perform()

        # depop has 2 different possible search submit buttons depending on screen size
        # we check for both here and we use access the variable for the backup from self so that we can
        # still call the search_for_query from super
        try:
            submit_button = WebDriverWait(self.driver, 2).until(
                EC.element_to_be_clickable(
                    (By.CSS_SELECTOR, submit_button_css_selector)
                )
            )
            submit_button.click()
        except TimeoutException:
            try:
                submit_button = WebDriverWait(self.driver, 2).until(
                    EC.element_to_be_clickable(
                        (By.CSS_SELECTOR, self.BACKUP_SUBMIT_BUTTON_SELECTOR)
                    )
                )
                submit_button.click()
            except TimeoutException as exe:
                raise NoSuchElementException(
                    "Both primary and backup submit button selectors not found"
                ) from exe

    def _navigate_and_search(self, search_query: str) -> None:
        """
        Navigates to the search bar and performs a search based on the provided query.

        Args:
        - search_query (str): The search query to be used for searching items.

        Returns:
        - None
        """
        super().navigate_to_search_bar(self.BASE_URL, self.SEARCH_BAR_SELECTOR)
        super().search_for_query(
            search_query,
            self.SEARCH_BAR_SELECTOR,
            self.SUBMIT_BUTTON_SELECTOR,
        )

<<<<<<< HEAD
    @staticmethod
    def get_page_sources_concurrently(urls):
        page_sources = {}
        lock = threading.Lock()
        options = Options()
        options.add_argument("--log-level=3")

        logger = DepopScraper.logger

        max_workers = 5
        backoff_delay = 2  # Initial backoff delay in seconds
        max_retries = 3

        with ThreadPoolExecutor(max_workers=max_workers) as executor:
            futures = [
                executor.submit(
                    DepopScraper._fetch_update_page_source,
                    url,
                    page_sources,
                    lock,
                    options,
                    logger,
                    max_retries,
                    backoff_delay,
                )
                for url in urls
            ]
            try:
                for future in as_completed(futures):
                    try:
                        future.result()
                    except CancelledError:
                        logger.error("Task canceled:")
                        # Log the traceback for the CancelledError
                        logger.debug(traceback.format_exc())
                    except Exception as e:
                        logger.error(
                            "Error fetching page source for %s: %s", future.result(), e
                        )
                        logger.debug(traceback.format_exc())
                        future.cancel()
            except KeyboardInterrupt:
                # Handle keyboard interrupt at the outer level
                print(
                    "KeyboardInterrupt: Cancelling remaining tasks and quitting WebDriver..."
                )
                for f in futures:
                    f.cancel()
            finally:
                for f in futures:
                    f.cancel()
        return page_sources

    @staticmethod
    def _fetch_update_page_source(
        url, page_sources, lock, options, logger, max_retries, backoff_delay
    ):
        retries = 0
        while retries < max_retries:
            driver = DepopScraper.get_chrome_driver(options)
            # Catch various exceptions that might occur during navigation
            logger.info(f"Trying to access page_source for url {url}")
            try:
                driver.get(url)

                cookies_button = WebDriverWait(driver, 2).until(
                    EC.element_to_be_clickable(
                        (By.CSS_SELECTOR, DepopScraper.COOKIE_CSS_SELECTOR)
                    )
                )
                ActionChains(driver).double_click(cookies_button).perform()

                with lock:
                    page_sources[url] = driver.page_source
                break  # Break out of the retry loop if successful
            except (WebDriverException, TimeoutException) as e:
                logger.error(f"Error fetching page source for '{url}': {e}")
                logger.debug(traceback.format_exc())
                retries += 1
                time.sleep(backoff_delay * retries)  # Increasing delay for retries
            finally:
                driver.quit()

=======
>>>>>>> 95c7b939

class StockxScraper(BaseScraper):
    """
    Subclass of BaseScraper for scraping data from the StockX website.
    """

    def __init__(self, base_scraper):
        self.driver = base_scraper.driver

    def get_to_search_bar_to_search(
        self, search_bar_css_selector: str, timeout=2
    ) -> None:
        pass

    def run_scraper(self, search_query):
        pass<|MERGE_RESOLUTION|>--- conflicted
+++ resolved
@@ -13,15 +13,11 @@
 # limitations under the License.
 # ==============================================================================
 
-<<<<<<< HEAD
 import logging
 import sys
 import threading
 import time
-=======
-import sys
-
->>>>>>> 95c7b939
+
 import traceback
 from abc import abstractmethod
 
@@ -30,10 +26,7 @@
     NoSuchElementException,
     StaleElementReferenceException,
     TimeoutException,
-<<<<<<< HEAD
     WebDriverException,
-=======
->>>>>>> 95c7b939
 )
 from selenium.webdriver import ActionChains, Keys
 from selenium.webdriver.chrome.options import Options
@@ -468,7 +461,6 @@
     ITEM_CLASS_NAME = "styles__ProductImageGradient-sc-4aad5806-6.hzrneU"  # use image as there isn't a container for items
     MIN_COUNT = 30
 
-<<<<<<< HEAD
     logger = logging.getLogger(__name__)
     logger.setLevel(logging.DEBUG)
     handler = logging.FileHandler("logs/scraper.log")
@@ -478,8 +470,7 @@
     handler.setFormatter(formatter)
     logger.addHandler(handler)
 
-=======
->>>>>>> 95c7b939
+
     def __init__(self, base_scraper):
         self.driver = base_scraper.driver
 
@@ -590,7 +581,6 @@
             self.SUBMIT_BUTTON_SELECTOR,
         )
 
-<<<<<<< HEAD
     @staticmethod
     def get_page_sources_concurrently(urls):
         page_sources = {}
@@ -674,8 +664,6 @@
             finally:
                 driver.quit()
 
-=======
->>>>>>> 95c7b939
 
 class StockxScraper(BaseScraper):
     """
